import cv2
import logging
import time
import os
import threading
from config.settings import CAMERA_CONFIG
from typing import Optional, Tuple, Dict

logger = logging.getLogger(__name__)

class CameraManager:
<<<<<<< HEAD
    def __init__(self):
        """初始化摄像头管理器"""
        self.camera = None
        self._is_running = False
        self._init_lock = threading.Lock()
=======
    """摄像头管理器"""
    
    def __init__(self, config: Dict = None):
        """初始化摄像头管理器
        
        Args:
            config: 摄像头配置字典，可包含以下键:
                - device_id: 设备ID (默认0)
                - width: 图像宽度
                - height: 图像高度
                - fps: 目标帧率
        """
        # 初始化属性
        self.camera = None
        self.is_running = False
        self.frame_count = 0
        self.start_time = time.time()
        
        # 从配置加载参数
        self.config = config or {}
        self.device_id = self.config.get('device_id', 0)
        self.width = self.config.get('width', 640)
        self.height = self.config.get('height', 480)
        self.fps = self.config.get('fps', 30)
>>>>>>> f160a53c
        
        # 预先设置环境变量
        os.environ['OPENCV_VIDEOIO_PRIORITY_MSMF'] = '0'   # 禁用MSMF
        os.environ['OPENCV_VIDEOIO_PRIORITY_DSHOW'] = '1'  # 优先DirectShow
        
<<<<<<< HEAD
        # 基本参数设置
        self._camera_params = {
            cv2.CAP_PROP_FRAME_WIDTH: 640,     # 基础分辨率
            cv2.CAP_PROP_FRAME_HEIGHT: 480,
            cv2.CAP_PROP_FPS: 30,              # 标准帧率
            cv2.CAP_PROP_FOURCC: cv2.VideoWriter_fourcc(*'MJPG'),  # MJPG格式
            cv2.CAP_PROP_EXPOSURE: 0,          # 自动曝光
            cv2.CAP_PROP_BRIGHTNESS: 128,      # 标准亮度
            cv2.CAP_PROP_CONTRAST: 128,        # 标准对比度
            cv2.CAP_PROP_SATURATION: 128,      # 标准饱和度
            cv2.CAP_PROP_AUTO_WB: 1,           # 自动白平衡
            cv2.CAP_PROP_AUTOFOCUS: 0          # 禁用自动对焦
        }
=======
        # 使用CAMERA_CONFIG中的参数
        self._camera_params = CAMERA_CONFIG['params']
        self._api_preference = CAMERA_CONFIG['api_preference']
>>>>>>> f160a53c
        
    def _init_camera(self):
        """初始化摄像头设备"""
        try:
<<<<<<< HEAD
            # 快速初始化
            self.camera = cv2.VideoCapture(CAMERA_CONFIG['device_id'], cv2.CAP_DSHOW)
=======
            # 使用配置的设备ID和API
            self.camera = cv2.VideoCapture(self.device_id, self._api_preference)
>>>>>>> f160a53c
            if not self.camera.isOpened():
                return False
            
<<<<<<< HEAD
            # 优先设置基本参数
            success = True
            critical_params = {
                cv2.CAP_PROP_FRAME_WIDTH: self._camera_params[cv2.CAP_PROP_FRAME_WIDTH],
                cv2.CAP_PROP_FRAME_HEIGHT: self._camera_params[cv2.CAP_PROP_FRAME_HEIGHT],
                cv2.CAP_PROP_FPS: self._camera_params[cv2.CAP_PROP_FPS],
                cv2.CAP_PROP_FOURCC: self._camera_params[cv2.CAP_PROP_FOURCC]
            }
            
            # 设置关键参数
            for prop, value in critical_params.items():
                if not self.camera.set(prop, value):
                    logger.warning(f"设置参数失败: {prop}={value}")
                    success = False
            
            # 快速测试读取
            ret, frame = self.camera.read()
            if not ret or frame is None:
                return False
                
            # 后台设置其他参数
            threading.Thread(target=self._set_quality_params, daemon=True).start()
            
            return success
=======
            # 设置其他参数
            for prop, value in self._camera_params.items():
                if prop != cv2.CAP_PROP_SETTINGS:  # 跳过已设置的禁用弹窗参数
                    self.camera.set(prop, value)
                
            # 快速测试读取
            ret, _ = self.camera.read()
            if ret:
                # 重置帧率计算
                self.frame_count = 0
                self.start_time = time.time()
            return ret
>>>>>>> f160a53c
            
        except Exception as e:
            logger.error(f"摄像头初始化失败: {e}")
            return False
            
<<<<<<< HEAD
    def _set_quality_params(self):
        """后台设置图像质量参数"""
        try:
            time.sleep(0.1)  # 等待摄像头稳定
            quality_params = {
                cv2.CAP_PROP_BRIGHTNESS: self._camera_params[cv2.CAP_PROP_BRIGHTNESS],
                cv2.CAP_PROP_CONTRAST: self._camera_params[cv2.CAP_PROP_CONTRAST],
                cv2.CAP_PROP_SATURATION: self._camera_params[cv2.CAP_PROP_SATURATION],
                cv2.CAP_PROP_AUTO_WB: self._camera_params[cv2.CAP_PROP_AUTO_WB],
                cv2.CAP_PROP_EXPOSURE: self._camera_params[cv2.CAP_PROP_EXPOSURE],
                cv2.CAP_PROP_AUTOFOCUS: self._camera_params[cv2.CAP_PROP_AUTOFOCUS]
            }
            
            for prop, value in quality_params.items():
                try:
                    if not self.camera.set(prop, value):
                        logger.debug(f"设置图像质量参数失败: {prop}={value}")
                except:
                    pass  # 忽略设置失败
                    
        except Exception as e:
            logger.debug(f"设置图像质量参数错误: {e}")
    
    def start(self):
        """启动摄像头"""
        with self._init_lock:
            if self._is_running:
                return True
                
            try:
                start_time = time.time()
                logger.info("开始初始化摄像头...")
                
                # 设置较短的超时时间
                timeout = 2.0  # 2秒超时
                while time.time() - start_time < timeout:
                    if self._init_camera():
                        self._is_running = True
                        elapsed = time.time() - start_time
                        logger.info(f"摄像头初始化完成，耗时: {elapsed:.2f}秒")
                        return True
                    
                    # 快速重试
                    if self.camera:
                        self.camera.release()
                        self.camera = None
                    time.sleep(0.1)
                    
                logger.error("摄像头启动超时")
                return False
                
            except Exception as e:
                logger.error(f"摄像头启动失败: {e}")
                self.stop()
                return False
    
    def stop(self):
        """停止摄像头"""
        if self.camera:
            self.camera.release()
            self.camera = None
        self._is_running = False
    
    def read(self):
        """读取一帧"""
        if not self._is_running or not self.camera:
            return False, None
            
        try:
            return self.camera.read()
        except Exception as e:
            logger.error(f"读取帧失败: {e}")
            self.stop()
            return False, None
    
=======
    def start(self) -> bool:
        """启动摄像头
        
        Returns:
            bool: 是否成功启动
        """
        try:
            if self.is_running:
                return True
                
            # 打开摄像头
            self.camera = cv2.VideoCapture(self.device_id)
            if not self.camera.isOpened():
                raise RuntimeError("无法打开摄像头")
                
            # 设置参数
            self.camera.set(cv2.CAP_PROP_FRAME_WIDTH, self.width)
            self.camera.set(cv2.CAP_PROP_FRAME_HEIGHT, self.height)
            self.camera.set(cv2.CAP_PROP_FPS, self.fps)
            
            # 重置计数器
            self.frame_count = 0
            self.start_time = time.time()
            self.is_running = True
            
            logger.info("摄像头已启动")
            return True
            
        except Exception as e:
            logger.error(f"启动摄像头失败: {e}")
            self.is_running = False
            return False
            
    def stop(self) -> bool:
        """停止摄像头
        
        Returns:
            bool: 是否成功停止
        """
        try:
            if not self.is_running:
                return True
                
            if self.camera:
                self.camera.release()
                
            self.camera = None
            self.is_running = False
            logger.info("摄像头已停止")
            return True
            
        except Exception as e:
            logger.error(f"停止摄像头失败: {e}")
            return False
            
    def read_frame(self) -> Optional[cv2.Mat]:
        """读取一帧图像
        
        Returns:
            Optional[cv2.Mat]: 图像帧，失败返回None
        """
        if not self.is_running or not self.camera:
            return None
            
        try:
            ret, frame = self.camera.read()
            if not ret:
                return None
                
            self.frame_count += 1
            return frame
            
        except Exception as e:
            logger.error(f"读取帧失败: {e}")
            return None
            
>>>>>>> f160a53c
    @property
    def current_fps(self) -> float:
        """获取当前帧率"""
        if not self.is_running:
            return 0.0
            
        elapsed = time.time() - self.start_time
        return self.frame_count / max(elapsed, 0.001)
        
    def release(self):
        """释放资源"""
        self.stop()
        
    def __del__(self):
        """析构函数"""
        if hasattr(self, 'camera'):
            self.release()
        
    def get_settings(self) -> Dict:
        """获取当前相机设置"""
        if not self.camera:
            return self.default_settings
        
        return {
            'brightness': int(self.camera.get(cv2.CAP_PROP_BRIGHTNESS)),
            'contrast': int(self.camera.get(cv2.CAP_PROP_CONTRAST)),
            'exposure': int(self.camera.get(cv2.CAP_PROP_EXPOSURE)),
            'gain': int(self.camera.get(cv2.CAP_PROP_GAIN)),
            'width': int(self.camera.get(cv2.CAP_PROP_FRAME_WIDTH)),
            'height': int(self.camera.get(cv2.CAP_PROP_FRAME_HEIGHT))
        }
        
    def update_settings(self, settings: Dict) -> bool:
        """更新相机设置
        
        Args:
            settings: 设置字典
            
        Returns:
            bool: 是否成功
        """
        if not self.camera:
            return False
        
        try:
            for key, value in settings.items():
                if key == 'brightness':
                    self.camera.set(cv2.CAP_PROP_BRIGHTNESS, value)
                elif key == 'contrast':
                    self.camera.set(cv2.CAP_PROP_CONTRAST, value)
                elif key == 'exposure':
                    self.camera.set(cv2.CAP_PROP_EXPOSURE, value)
                elif key == 'gain':
                    self.camera.set(cv2.CAP_PROP_GAIN, value)
                elif key == 'width':
                    self.camera.set(cv2.CAP_PROP_FRAME_WIDTH, value)
                elif key == 'height':
                    self.camera.set(cv2.CAP_PROP_FRAME_HEIGHT, value)
                
            return True
            
        except Exception as e:
            logger.error(f"更新相机设置失败: {e}")
            return False
            
    def reset_settings(self) -> bool:
        """重置相机设置"""
        if not self.camera:
            return False
        
        try:
            self.camera.set(cv2.CAP_PROP_BRIGHTNESS, 50)
            self.camera.set(cv2.CAP_PROP_CONTRAST, 50)
            self.camera.set(cv2.CAP_PROP_EXPOSURE, -6)
            self.camera.set(cv2.CAP_PROP_GAIN, 0)
            self.camera.set(cv2.CAP_PROP_FRAME_WIDTH, 640)
            self.camera.set(cv2.CAP_PROP_FRAME_HEIGHT, 480)
            return True
            
        except Exception as e:
            logger.error(f"重置相机设置失败: {e}")
            return False
        <|MERGE_RESOLUTION|>--- conflicted
+++ resolved
@@ -9,13 +9,6 @@
 logger = logging.getLogger(__name__)
 
 class CameraManager:
-<<<<<<< HEAD
-    def __init__(self):
-        """初始化摄像头管理器"""
-        self.camera = None
-        self._is_running = False
-        self._init_lock = threading.Lock()
-=======
     """摄像头管理器"""
     
     def __init__(self, config: Dict = None):
@@ -40,71 +33,26 @@
         self.width = self.config.get('width', 640)
         self.height = self.config.get('height', 480)
         self.fps = self.config.get('fps', 30)
->>>>>>> f160a53c
         
         # 预先设置环境变量
-        os.environ['OPENCV_VIDEOIO_PRIORITY_MSMF'] = '0'   # 禁用MSMF
+        os.environ['OPENCV_VIDEOIO_PRIORITY_MSMF'] = '0'  # 禁用MSMF
         os.environ['OPENCV_VIDEOIO_PRIORITY_DSHOW'] = '1'  # 优先DirectShow
         
-<<<<<<< HEAD
-        # 基本参数设置
-        self._camera_params = {
-            cv2.CAP_PROP_FRAME_WIDTH: 640,     # 基础分辨率
-            cv2.CAP_PROP_FRAME_HEIGHT: 480,
-            cv2.CAP_PROP_FPS: 30,              # 标准帧率
-            cv2.CAP_PROP_FOURCC: cv2.VideoWriter_fourcc(*'MJPG'),  # MJPG格式
-            cv2.CAP_PROP_EXPOSURE: 0,          # 自动曝光
-            cv2.CAP_PROP_BRIGHTNESS: 128,      # 标准亮度
-            cv2.CAP_PROP_CONTRAST: 128,        # 标准对比度
-            cv2.CAP_PROP_SATURATION: 128,      # 标准饱和度
-            cv2.CAP_PROP_AUTO_WB: 1,           # 自动白平衡
-            cv2.CAP_PROP_AUTOFOCUS: 0          # 禁用自动对焦
-        }
-=======
         # 使用CAMERA_CONFIG中的参数
         self._camera_params = CAMERA_CONFIG['params']
         self._api_preference = CAMERA_CONFIG['api_preference']
->>>>>>> f160a53c
         
     def _init_camera(self):
         """初始化摄像头设备"""
         try:
-<<<<<<< HEAD
-            # 快速初始化
-            self.camera = cv2.VideoCapture(CAMERA_CONFIG['device_id'], cv2.CAP_DSHOW)
-=======
             # 使用配置的设备ID和API
             self.camera = cv2.VideoCapture(self.device_id, self._api_preference)
->>>>>>> f160a53c
             if not self.camera.isOpened():
                 return False
-            
-<<<<<<< HEAD
-            # 优先设置基本参数
-            success = True
-            critical_params = {
-                cv2.CAP_PROP_FRAME_WIDTH: self._camera_params[cv2.CAP_PROP_FRAME_WIDTH],
-                cv2.CAP_PROP_FRAME_HEIGHT: self._camera_params[cv2.CAP_PROP_FRAME_HEIGHT],
-                cv2.CAP_PROP_FPS: self._camera_params[cv2.CAP_PROP_FPS],
-                cv2.CAP_PROP_FOURCC: self._camera_params[cv2.CAP_PROP_FOURCC]
-            }
-            
-            # 设置关键参数
-            for prop, value in critical_params.items():
-                if not self.camera.set(prop, value):
-                    logger.warning(f"设置参数失败: {prop}={value}")
-                    success = False
-            
-            # 快速测试读取
-            ret, frame = self.camera.read()
-            if not ret or frame is None:
-                return False
-                
-            # 后台设置其他参数
-            threading.Thread(target=self._set_quality_params, daemon=True).start()
-            
-            return success
-=======
+                
+            # 优先设置禁用弹窗
+            self.camera.set(cv2.CAP_PROP_SETTINGS, 0)
+            
             # 设置其他参数
             for prop, value in self._camera_params.items():
                 if prop != cv2.CAP_PROP_SETTINGS:  # 跳过已设置的禁用弹窗参数
@@ -117,89 +65,11 @@
                 self.frame_count = 0
                 self.start_time = time.time()
             return ret
->>>>>>> f160a53c
             
         except Exception as e:
             logger.error(f"摄像头初始化失败: {e}")
             return False
             
-<<<<<<< HEAD
-    def _set_quality_params(self):
-        """后台设置图像质量参数"""
-        try:
-            time.sleep(0.1)  # 等待摄像头稳定
-            quality_params = {
-                cv2.CAP_PROP_BRIGHTNESS: self._camera_params[cv2.CAP_PROP_BRIGHTNESS],
-                cv2.CAP_PROP_CONTRAST: self._camera_params[cv2.CAP_PROP_CONTRAST],
-                cv2.CAP_PROP_SATURATION: self._camera_params[cv2.CAP_PROP_SATURATION],
-                cv2.CAP_PROP_AUTO_WB: self._camera_params[cv2.CAP_PROP_AUTO_WB],
-                cv2.CAP_PROP_EXPOSURE: self._camera_params[cv2.CAP_PROP_EXPOSURE],
-                cv2.CAP_PROP_AUTOFOCUS: self._camera_params[cv2.CAP_PROP_AUTOFOCUS]
-            }
-            
-            for prop, value in quality_params.items():
-                try:
-                    if not self.camera.set(prop, value):
-                        logger.debug(f"设置图像质量参数失败: {prop}={value}")
-                except:
-                    pass  # 忽略设置失败
-                    
-        except Exception as e:
-            logger.debug(f"设置图像质量参数错误: {e}")
-    
-    def start(self):
-        """启动摄像头"""
-        with self._init_lock:
-            if self._is_running:
-                return True
-                
-            try:
-                start_time = time.time()
-                logger.info("开始初始化摄像头...")
-                
-                # 设置较短的超时时间
-                timeout = 2.0  # 2秒超时
-                while time.time() - start_time < timeout:
-                    if self._init_camera():
-                        self._is_running = True
-                        elapsed = time.time() - start_time
-                        logger.info(f"摄像头初始化完成，耗时: {elapsed:.2f}秒")
-                        return True
-                    
-                    # 快速重试
-                    if self.camera:
-                        self.camera.release()
-                        self.camera = None
-                    time.sleep(0.1)
-                    
-                logger.error("摄像头启动超时")
-                return False
-                
-            except Exception as e:
-                logger.error(f"摄像头启动失败: {e}")
-                self.stop()
-                return False
-    
-    def stop(self):
-        """停止摄像头"""
-        if self.camera:
-            self.camera.release()
-            self.camera = None
-        self._is_running = False
-    
-    def read(self):
-        """读取一帧"""
-        if not self._is_running or not self.camera:
-            return False, None
-            
-        try:
-            return self.camera.read()
-        except Exception as e:
-            logger.error(f"读取帧失败: {e}")
-            self.stop()
-            return False, None
-    
-=======
     def start(self) -> bool:
         """启动摄像头
         
@@ -276,7 +146,6 @@
             logger.error(f"读取帧失败: {e}")
             return None
             
->>>>>>> f160a53c
     @property
     def current_fps(self) -> float:
         """获取当前帧率"""
